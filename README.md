--- conflicted
+++ resolved
@@ -2,13 +2,9 @@
 
 The SPIFlashFileSystem (SFFS) library implements a basic [wear leveling](https://en.wikipedia.org/wiki/Wear_leveling) file system intended for use with SPI Flash devices (using either the built-in [hardware.spiflash](https://electricimp.com/docs/api/hardware/spiflash) object on imp003+, or an external SPI Flash plus the [SPIFlash library](https://github.com/electricimp/spiflash) on the imp001 and imp002).
 
-<<<<<<< HEAD
 **To add this library to your project, add `#require "SPIFlashFileSystem.class.nut:1.0.1"`` to the top of your device code.**
 
 You can view the library’s source code on [GitHub](https://github.com/electricimp/spiflashfilesystem/tree/v1.0.1).
-=======
-**To add this library to your project, add** `#require "SPIFlashFileSystem.class.nut:1.0.0"` **to the top of your device code.**
->>>>>>> 18f02767
 
 ## Overview of the File System
 
